module Main where

import System.Directory
import System.IO
import Control.Monad
import Data.Function
import Data.List
import Data.Maybe
import Data.Semigroup ((<>))
import Control.Applicative
import Options.Applicative hiding (str)
import Text.Read
import Utils
import AddCLI
import Types
import Paths_herms

-- Global constant
recipesFileName :: String
recipesFileName = "recipes.herms"

getRecipeBook :: IO [Recipe]
getRecipeBook = do
  fileName <- getDataFileName recipesFileName
  contents <- readFile fileName
  return $ map read $ lines contents

getRecipe :: String -> [Recipe] -> Maybe Recipe
getRecipe target = listToMaybe . filter ((target ==) . recipeName)

saveOrDiscard :: [[String]]   -- input for the new recipe
              -> Maybe Recipe -- maybe an original recipe prior to any editing
              -> IO ()
saveOrDiscard input oldRecp = do
  let newRecipe = readRecipe input
  putStrLn $ showRecipe newRecipe Nothing
  putStrLn "Save recipe? (Y)es  (N)o  (E)dit"
  response <- getLine
  if response == "y" || response == "Y"
    then do
    recipeBook <- getRecipeBook
    let recpName = if isNothing oldRecp then recipeName newRecipe else recipeName (fromJust oldRecp)
    unless (isNothing (readRecipeRef recpName recipeBook)) $ removeSilent [recpName]
    fileName <- getDataFileName recipesFileName
    appendFile fileName (show newRecipe ++ "\n")
    putStrLn "Recipe saved!"
  else if response == "n" || response == "N"
    then do
    putStrLn "Recipe discarded."
  else if response == "e" || response == "E"
    then do
    doEdit newRecipe oldRecp
  else
    do
    putStrLn "\nPlease enter ONLY 'y', 'n' or 'e'\n"
    saveOrDiscard input oldRecp

add :: IO ()
add = do
  input <- getAddInput
  saveOrDiscard input Nothing

doEdit :: Recipe -> Maybe Recipe -> IO ()
doEdit recp origRecp = do
  input <- getEdit (recipeName recp) (description recp) amounts units ingrs attrs dirs tag
  saveOrDiscard input origRecp
  where ingrList = ingredients recp
        toStr    = (\ f -> unlines (map f ingrList))
        amounts  = toStr (showFrac . quantity)
        units    = toStr unit
        ingrs    = toStr ingredientName
        dirs     = unlines (directions recp)
        attrs    = toStr attribute
        tag      = unlines (tags recp)

edit :: String -> IO ()
edit target = do
  recipeBook <- getRecipeBook
  case readRecipeRef target recipeBook of
    Nothing   -> putStrLn $ target ++ " does not exist\n"
    Just recp -> doEdit recp (Just recp)
  -- Only supports editing one recipe per command

-- | `readRecipeRef target book` interprets the string `target`
--   as either an index or a recipe's name and looks up the
--   corresponding recipe in the `book`
readRecipeRef :: String -> [Recipe] -> Maybe Recipe
readRecipeRef target recipeBook =
  (safeLookup recipeBook . pred =<< readMaybe target)
  <|> getRecipe target recipeBook

importFile :: String -> IO ()
importFile target = do
  recipeBook <- getRecipeBook
  otherRecipeBook <- (map read . lines) <$> readFile target
  let recipeEq = (==) `on` recipeName
  let newRecipeBook = deleteFirstsBy recipeEq recipeBook otherRecipeBook
                        ++ otherRecipeBook
  replaceDataFile recipesFileName $ unlines $ show <$> newRecipeBook
  if null otherRecipeBook
  then putStrLn "Nothing to import"
  else do
    putStrLn "Imported recipes:"
    forM_ otherRecipeBook $ \recipe ->
      putStrLn $ "  " ++ recipeName recipe

view :: [String] -> Int -> IO ()
view targets serv = do
  recipeBook <- getRecipeBook
  let servings = case serv of
                   0 -> Nothing
                   i -> Just i
  forM_ targets $ \ target ->
    putStr $ case readRecipeRef target recipeBook of
      Nothing   -> target ++ " does not exist\n"
      Just recp -> showRecipe recp servings

list :: SortOrder -> IO ()
list TagsOrder = listByTags
list _ = listDefault

listDefault :: IO ()
listDefault = do
  recipes <- getRecipeBook
  let recipeList = map showRecipeInfo recipes
      size       = length $ show $ length recipeList
      indices    = map (padLeft size . show) [1..]
  putStr $ unlines $ zipWith (\ i -> ((i ++ ". ") ++)) indices recipeList

listByTags :: IO ()
listByTags = do
  recipesWithIdx <- fmap (zip [1..]) getRecipeBook
  let tagsRecipes =
        groupBy ((==) `on` fst) $ sortBy (compare `on` fst) $
          concat $ flip map recipesWithIdx $ \recipeWithIdx ->
            map (flip (,) recipeWithIdx) $ tags $ snd recipeWithIdx
  forM_ tagsRecipes $ \tagRecipes -> do
    putStrLn $ fst $ head tagRecipes -- Tag name
    forM_ (map snd tagRecipes) $ \(i, recipe) ->
      putStrLn $ "  " ++ show i ++ ". " ++ showRecipeInfo recipe
    putStrLn ""

showRecipeInfo :: Recipe -> String
showRecipeInfo recipe = name ++ "\n\t" ++ desc  ++ "\n\t[Tags: " ++ showTags ++ "]"
  where name     = recipeName recipe
        desc     = (takeFullWords . description) recipe
        showTags = (intercalate ", " . tags) recipe

takeFullWords :: String -> String
takeFullWords = (unwords . takeFullWords' 0 . words)
  where takeFullWords' n (x:[]) | (length x + n) > 40 = []
                                | otherwise           = [x]
        takeFullWords' n (x:xs) | (length x + n) > 40 = [x ++ "..."]
                                | otherwise           =
                                  [x] ++ takeFullWords' ((length x) + n) xs

-- | @replaceDataFile fp str@ replaces the target data file @fp@ with
--   the new content @str@ in a safe manner: it opens a temporary file
--   first, writes to it, closes the handle, removes the target,
--   and finally moves the temporary file over to the target @fp@.

replaceDataFile :: FilePath -> String -> IO ()
replaceDataFile fp str = do
  (tempName, tempHandle) <- openTempFile "." "herms_temp"
  hPutStr tempHandle str
  hClose tempHandle
  fileName <- getDataFileName fp
  removeFile fileName
  renameFile tempName fileName

-- | @removeWithVerbosity v recipes@ deletes the @recipes@ from the
--   book, listing its work only if @v@ is set to @True@.
--   This subsumes both @remove@ and @removeSilent@.

removeWithVerbosity :: Bool -> [String] -> IO ()
removeWithVerbosity v targets = do
  recipeBook <- getRecipeBook
  mrecipes   <- forM targets $ \ target -> do
    -- Resolve the recipes all at once; this way if we remove multiple
    -- recipes based on their respective index, all of the index are
    -- resolved based on the state the book was in before we started to
    -- remove anything
    let mrecp = readRecipeRef target recipeBook
    () <- putStr $ case mrecp of
       Nothing -> target ++ " does not exist.\n"
       Just r  -> guard v *> "Removing recipe: " ++ recipeName r ++ "...\n"
    return mrecp
  -- Remove all the resolved recipes at once
  let newRecipeBook = recipeBook \\ catMaybes mrecipes
  replaceDataFile recipesFileName $ unlines $ show <$> newRecipeBook

remove :: [String] -> IO ()
remove = removeWithVerbosity True

removeSilent :: [String] -> IO ()
removeSilent = removeWithVerbosity False


shop :: [String] -> Int -> IO ()
shop targets serv = do
  recipeBook <- getRecipeBook
  let servings = case serv of
                   0 -> Nothing
                   i -> Just i
  let ingrts =
        concatMap (\target ->
          case readRecipeRef target recipeBook of
            Nothing   -> []
            Just recp -> ingredients recp)
                  targets
  forM_ (sort ingrts) $ \ingr ->
    putStrLn $ showIngredient servings ingr

-- Writes an empty recipes file if it doesn't exist
checkFileExists :: IO ()
checkFileExists = do
  fileName <- getDataFileName recipesFileName
  fileExists <- doesFileExist fileName
  unless fileExists (do
    dirName <- getDataDir
    createDirectoryIfMissing True dirName
    writeFile fileName "")

main :: IO ()
main = execParser commandPI >>= runWithOpts

-- @runWithOpts runs the action of selected command.
runWithOpts :: Command -> IO ()
runWithOpts (List order)           = list order
runWithOpts Add                    = add
runWithOpts (Edit target)          = edit target
runWithOpts (Import target)        = importFile target
runWithOpts (Remove targets)       = remove targets
runWithOpts (View targets serving) = view targets serving
runWithOpts (Shop targets serving) = shop targets serving


------------------------------
------------ CLI -------------
------------------------------

-- | 'Command' data type represents commands of CLI
data Command = List    SortOrder   -- ^ shows all recipes
             | Add                 -- ^ adds the recipe (interactively)
             | Edit    String      -- ^ edits the recipe
             | Import  String      -- ^ imports a recipe file
             | Remove [String]     -- ^ removes specified recipes
             | View   [String] Int -- ^ shows specified recipes with given serving
             | Shop   [String] Int -- ^ generates the shopping list for given recipes

<<<<<<< HEAD
listP, addP, editP, importP, removeP, viewP, shopP :: Parser Command
listP   = pure List
=======
data SortOrder = DefaultOrder
               | TagsOrder

listP, addP, editP, removeP, viewP, shopP :: Parser Command
listP   = List   <$> sortOrderP
>>>>>>> 7d36969b
addP    = pure Add
editP   = Edit   <$> recipeNameP
importP = Import <$> fileNameP
removeP = Remove <$> severalRecipesP
viewP   = View   <$> severalRecipesP <*> servingP
shopP   = Shop   <$> severalRecipesP <*> servingP


sortOrderP :: Parser SortOrder
sortOrderP = option sortOrderRead
         (  long "sort"
         <> short 's'
         <> help "Specify sort order (\"default\" or \"tags\")"
         <> value DefaultOrder
         <> metavar "ORDER" )

sortOrderRead :: ReadM SortOrder
sortOrderRead = eitherReader $ \s ->
  case s of
    "default" -> Right DefaultOrder
    "tags"    -> Right TagsOrder
    _         -> Left "Invalid sort order"

-- | @servingP returns the parser of number of servings.
servingP :: Parser Int
servingP =  option auto
         (  long "serving"
         <> short 's'
         <> help "specify serving size when viewing"
         <> showDefault
         <> value 0
         <> metavar "INT" )

-- | @recipeNameP parses the string of recipe name.
recipeNameP :: Parser String
recipeNameP = strArgument (  metavar "RECIPE_NAME"
                          <> help "index or Recipe name")

-- | @fileNameP parses the string of a file name.
fileNameP :: Parser String
fileNameP = strArgument (  metavar "FILE_NAME"
                        <> help "file name")

-- | @severalRecipesP parses several recipe names at once
--   and returns the parser of list of names
severalRecipesP :: Parser [String]
severalRecipesP = many recipeNameP

-- @optP parses particular command.
optP :: Parser Command
optP =  subparser
     $  command "list"
                (info (helper <*> listP)
                      (progDesc "list recipes"))
     <> command "view"
                (info  (helper <*> viewP)
                       (progDesc "view the particular recipes"))
     <> command "add"
                (info  (helper <*> addP)
                       (progDesc "add a new recipe (interactively)"))
     <> command "edit"
                (info  (helper <*> editP)
                       (progDesc "edit a recipe"))
     <> command "import"
                (info  (helper <*> importP)
                       (progDesc "import a recipe file"))
     <> command "remove"
                (info  (helper <*> removeP)
                       (progDesc "remove the particular recipes"))
     <> command "shopping"
                (info (helper <*> shopP)
                      (progDesc "generate a shopping list for given recipes"))

-- @prsr is the main parser of all CLI arguments.
commandPI :: ParserInfo Command
commandPI =  info ( helper <*> optP )
          $  fullDesc
          <> progDesc "HeRM's: a Haskell-based Recipe Manager"<|MERGE_RESOLUTION|>--- conflicted
+++ resolved
@@ -248,16 +248,12 @@
              | View   [String] Int -- ^ shows specified recipes with given serving
              | Shop   [String] Int -- ^ generates the shopping list for given recipes
 
-<<<<<<< HEAD
-listP, addP, editP, importP, removeP, viewP, shopP :: Parser Command
-listP   = pure List
-=======
+
 data SortOrder = DefaultOrder
                | TagsOrder
 
 listP, addP, editP, removeP, viewP, shopP :: Parser Command
 listP   = List   <$> sortOrderP
->>>>>>> 7d36969b
 addP    = pure Add
 editP   = Edit   <$> recipeNameP
 importP = Import <$> fileNameP
