module ReadConfig where

import UnitConversions
import qualified Text.Read as TR
import Control.Exception
import Data.Typeable
import Data.List.Split
import Lang.Pirate
import Paths_herms

<<<<<<< HEAD
data Config = Config
  { defaultUnit        :: Conversion
  , defaultServingSize :: Int
  , recipesFile        :: String
=======
------------------------------
------- Config Types ---------
------------------------------
  
-- TODO Allow record synonyms with that fancy stuff

data ConfigInfo = ConfigInfo
  { defaultUnit           :: Conversion
  , defaultServingSize    :: Int
  , recipesFile           :: String
  , language              :: String
>>>>>>> e8cad781
  } deriving (Read, Show)

data Config = Config
  { defaultUnit'        :: Conversion
  , defaultServingSize' :: Int
  , recipesFile'        :: String
  , translator          :: String -> String
  } 

data Language = English
              | Pirate

type Translator = String -> String

------------------------------
---- Exception Handling ------
------------------------------

data ConfigParseError = ConfigParseError 
  deriving Typeable

instance Show ConfigParseError where
  show ConfigParseError = "Error parsing config.hs"

instance Exception ConfigParseError


------------------------------
--------- Functions ----------
------------------------------

getLang :: ConfigInfo -> Language
getLang c = case (language c) of
              "english" -> English
              "pirate" -> Pirate

getTranslator :: Language -> (String -> String)
getTranslator lang = case lang of
                       English -> id :: String -> String
                       Pirate  -> pirate

dropComments :: String -> String
dropComments = unlines . map (head . splitOn "--") . lines

processConfig :: ConfigInfo -> Config
processConfig raw = Config
  { defaultUnit'        = defaultUnit raw
  , defaultServingSize' = defaultServingSize raw
  , recipesFile'        = recipesFile raw
  , translator          = getTranslator $ getLang raw
  }

getConfig :: IO Config
getConfig = do
  fileName <- getDataFileName "config.hs"
  contents <- readFile fileName
  let result = TR.readEither (dropComments contents) :: Either String ConfigInfo
  case result of
    Left str -> throw ConfigParseError
    Right r  -> return (processConfig r)<|MERGE_RESOLUTION|>--- conflicted
+++ resolved
@@ -8,12 +8,6 @@
 import Lang.Pirate
 import Paths_herms
 
-<<<<<<< HEAD
-data Config = Config
-  { defaultUnit        :: Conversion
-  , defaultServingSize :: Int
-  , recipesFile        :: String
-=======
 ------------------------------
 ------- Config Types ---------
 ------------------------------
@@ -25,7 +19,6 @@
   , defaultServingSize    :: Int
   , recipesFile           :: String
   , language              :: String
->>>>>>> e8cad781
   } deriving (Read, Show)
 
 data Config = Config
