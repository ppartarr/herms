--- conflicted
+++ resolved
@@ -75,15 +75,11 @@
           ingredient{ quantity = (quantity ingredient * factor) }
 
 showRecipe :: Recipe -> Maybe Int -> String
-<<<<<<< HEAD
 showRecipe r servings =  showRecipeHeader r servings
                 ++ "\n" ++ unlines (showRecipeSteps r)
 
 showRecipeHeader :: Recipe -> Maybe Int -> String
 showRecipeHeader r servings =  "+--" ++ filler ++ "+\n"
-=======
-showRecipe r maybeServings =  "+--" ++ filler ++ "+\n"
->>>>>>> 58508a97
                 ++ "|  " ++ recipeName r ++ "  |\n"
                 ++ "+--" ++ filler ++ "+\n"
                 ++ "\n" ++ description r ++ "\n"
